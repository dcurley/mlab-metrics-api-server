--- conflicted
+++ resolved
@@ -49,13 +49,6 @@
 
 
 class Metric(object):
-<<<<<<< HEAD
-    class MetricData(object):
-        pass
-
-    def __init__(self, bigquery, metric_name):
-        self.name = metric_name
-=======
     """A single metric, including metadata and all associated data.
 
     Note that this class also deals with the filesystem and makes certain
@@ -72,7 +65,6 @@
             name (string): This metric's name.
         """
         self.name = name
->>>>>>> e304aac8
         self.short_desc = None
         self.long_desc = None
         self.units = None
@@ -83,29 +75,21 @@
 
         self.LoadInfo()
 
-<<<<<<< HEAD
     def LoadInfo(self):
+        """Loads/updates metadata for this metric from BigQuery.
+
+        The metric info is not returned, it's loaded into memory so that it can
+        be queried later.
+
+        Raises:
+            LoadError: If the requested metric info could not be read.  This may
+                happen if no info exists for this metric, but that should be a
+                rare case.
+        """
         query = ('SELECT name, units, short_desc, long_desc, query'
                  '  FROM %s.%s'
                  ' WHERE name = "%s"' %
                  (self._bigquery.dataset, METADATA_TABLE, self.name))
-=======
-    def LoadInfoFile(self):
-        """Loads/updates metadata for this metric from disk.
-
-        This method expects that metric info can be loaded from a file at
-            METRICS_DIR/<metric_name>/INFO_FILE
-        where METRICS_DIR and INFO_FILE are globals defined in metrics.py.  The
-        metric info is not returned, it's loaded into memory so that it can be
-        queried later.
-
-        Raises:
-            LoadError: If the requested metric info could not be read.  This may
-                happen if no info exists for this metric, but that should be a
-                rare case.
-        """
-        fname = os.path.join(METRICS_DIR, self.name, INFO_FILE)
->>>>>>> e304aac8
 
         try:
             result = self._bigquery.Query(query)
